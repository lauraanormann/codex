--- conflicted
+++ resolved
@@ -327,7 +327,18 @@
                             widget.add_diff_output(text);
                         }
                     }
-<<<<<<< HEAD
+                    #[cfg(debug_assertions)]
+                    SlashCommand::TestApproval => {
+                        self.app_event_tx.send(AppEvent::CodexEvent(Event {
+                            id: "1".to_string(),
+                            msg: EventMsg::ExecApprovalRequest(ExecApprovalRequestEvent {
+                                call_id: "1".to_string(),
+                                command: vec!["git".into(), "apply".into()],
+                                cwd: self.config.cwd.clone(),
+                                reason: Some("test".to_string()),
+                            }),
+                        }));
+                    }
                     SlashCommand::Model => {
                         // No explicit args were provided; open the selector.
                         if let AppState::Chat { widget } = &mut self.app_state {
@@ -351,23 +362,15 @@
                             }
                         }
                     }
+                    #[cfg(debug_assertions)]
+                    SlashCommand::TestApproval => {
+                        // Ignore args; forward to the existing no-args handler
+                        self.app_event_tx.send(AppEvent::DispatchCommand(command));
+                    }
                     SlashCommand::New | SlashCommand::Quit | SlashCommand::Diff => {
                         // For other commands, fall back to existing handling.
                         // We can ignore args for now.
                         self.app_event_tx.send(AppEvent::DispatchCommand(command));
-=======
-                    #[cfg(debug_assertions)]
-                    SlashCommand::TestApproval => {
-                        self.app_event_tx.send(AppEvent::CodexEvent(Event {
-                            id: "1".to_string(),
-                            msg: EventMsg::ExecApprovalRequest(ExecApprovalRequestEvent {
-                                call_id: "1".to_string(),
-                                command: vec!["git".into(), "apply".into()],
-                                cwd: self.config.cwd.clone(),
-                                reason: Some("test".to_string()),
-                            }),
-                        }));
->>>>>>> d8627069
                     }
                 },
                 AppEvent::StartFileSearch(query) => {
