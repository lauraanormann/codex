use codex_core::protocol::Event;
use codex_file_search::FileMatch;
use ratatui::text::Line;

use crate::history_cell::HistoryCell;

use codex_core::protocol::AskForApproval;
use codex_core::protocol::SandboxPolicy;
use codex_core::protocol_config_types::ReasoningEffort;

#[allow(clippy::large_enum_variant)]
#[derive(Debug)]
pub(crate) enum AppEvent {
    CodexEvent(Event),

    /// Start a new session.
    NewSession,

    /// Request to exit the application gracefully.
    ExitRequest,

    /// Forward an `Op` to the Agent. Using an `AppEvent` for this avoids
    /// bubbling channels through layers of widgets.
    CodexOp(codex_core::protocol::Op),

    /// Kick off an asynchronous file search for the given query (text after
    /// the `@`). Previous searches may be cancelled by the app layer so there
    /// is at most one in-flight search.
    StartFileSearch(String),

    /// Result of a completed asynchronous file search. The `query` echoes the
    /// original search term so the UI can decide whether the results are
    /// still relevant.
    FileSearchResult {
        query: String,
        matches: Vec<FileMatch>,
    },

    /// Result of computing a `/diff` command.
    DiffResult(String),

    InsertHistoryLines(Vec<Line<'static>>),
    InsertHistoryCell(Box<dyn HistoryCell>),

    StartCommitAnimation,
    StopCommitAnimation,
    CommitTick,

<<<<<<< HEAD
    /// Onboarding: result of login_with_chatgpt.
    OnboardingAuthComplete(Result<(), String>),
    OnboardingComplete(ChatWidgetArgs),

    /// Voice transcription finished for the given placeholder id.
    TranscriptionComplete {
        id: String,
        text: String,
    },

    /// Voice transcription failed; remove the placeholder identified by `id`.
    TranscriptionFailed {
        id: String,
        #[allow(dead_code)]
        error: String,
    },
=======
    /// Update the current reasoning effort in the running app and widget.
    UpdateReasoningEffort(ReasoningEffort),

    /// Update the current model slug in the running app and widget.
    UpdateModel(String),

    /// Update the current approval policy in the running app and widget.
    UpdateAskForApprovalPolicy(AskForApproval),

    /// Update the current sandbox policy in the running app and widget.
    UpdateSandboxPolicy(SandboxPolicy),
>>>>>>> 59f6b165
}<|MERGE_RESOLUTION|>--- conflicted
+++ resolved
@@ -46,11 +46,6 @@
     StopCommitAnimation,
     CommitTick,
 
-<<<<<<< HEAD
-    /// Onboarding: result of login_with_chatgpt.
-    OnboardingAuthComplete(Result<(), String>),
-    OnboardingComplete(ChatWidgetArgs),
-
     /// Voice transcription finished for the given placeholder id.
     TranscriptionComplete {
         id: String,
@@ -63,7 +58,7 @@
         #[allow(dead_code)]
         error: String,
     },
-=======
+
     /// Update the current reasoning effort in the running app and widget.
     UpdateReasoningEffort(ReasoningEffort),
 
@@ -75,5 +70,4 @@
 
     /// Update the current sandbox policy in the running app and widget.
     UpdateSandboxPolicy(SandboxPolicy),
->>>>>>> 59f6b165
 }